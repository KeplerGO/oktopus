--- conflicted
+++ resolved
@@ -1,11 +1,8 @@
 import os
-<<<<<<< HEAD
 from .prior import *
 from .likelihood import *
 from .posterior import *
-=======
 from .core import *
->>>>>>> bd40683b
 
 # Where are the Kepler PRF files stored by default?
 DEFAULT_PRFDIR = os.path.expanduser('~/.pyke/kepler-prf-calibration-data/')