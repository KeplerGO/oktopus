--- conflicted
+++ resolved
@@ -1,6 +1,6 @@
 from abc import abstractmethod
-<<<<<<< HEAD
-import numpy as np
+import autograd.numpy as np
+from autograd import jacobian
 from scipy.optimize import minimize, differential_evolution, basinhopping
 
 
@@ -8,11 +8,6 @@
     from skopt import gp_minimize
 except ImportError:
     pass
-=======
-import autograd.numpy as np
-from autograd import jacobian
-from scipy.optimize import minimize
->>>>>>> 8131dcd3
 
 
 __all__ = ['LossFunction', 'L1Norm']
