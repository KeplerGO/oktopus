--- conflicted
+++ resolved
@@ -37,19 +37,9 @@
     np.testing.assert_almost_equal(logL.uncertainties(mean_hat.x),
                                    sqrt(np.mean(toy_data)), decimal=4)
 
-<<<<<<< HEAD
 
 @pytest.mark.parametrize("optimizer", ("basinhopping", "minimize"))
 def test_gaussian_likelihood(optimizer):
-=======
-    # test gradients
-    l = np.linspace(1, 10, len(toy_data))
-    true_grad = np.sum((1 - toy_data / mean(l)))
-    np.testing.assert_almost_equal(true_grad, logL.gradient(l))
-    np.testing.assert_almost_equal(logL.gradient(mean_hat.x), 0., decimal=3)
-
-def test_gaussian_likelihood():
->>>>>>> 8131dcd3
     x = npa.linspace(-5, 5, 20)
     fake_data = x * 3 + 10 + np.random.normal(scale=2, size=x.shape)
     def line(alpha, beta):
